# Changelog
All notable changes to this project will be documented in this file.

The format is based on [Keep a Changelog](https://keepachangelog.com/en/1.0.0/),
and this project adheres to [Semantic Versioning](https://semver.org/spec/v2.0.0.html).

## Unreleased

## Added
- [main] Added End-to-End tests using Spectron in PR [1696](https://github.com/microsoft/BotFramework-Emulator/pull/1696)
- [main] New Conversation: send a single conversation update activity including bot and user as members added [1709](https://github.com/microsoft/BotFramework-Emulator/pull/1709)
- [app] Consolidated application state store and removed the need for explicit state synchronization between the main and renderer processes in PR [1721](https://github.com/microsoft/BotFramework-Emulator/pull/1721)
- [main] Added logging to OAuth signin link generation flow in PR [1745](https://github.com/microsoft/BotFramework-Emulator/pull/1745)

## Fixed
- [main] Fixed bug where opening a chat via URL was sending two conversation updates in PR [1735](https://github.com/microsoft/BotFramework-Emulator/pull/1735)
- [main] Fixed an issue where the Emulator was incorrectly sending the conversation id instead of an emulated OAuth token in PR [1738](https://github.com/microsoft/BotFramework-Emulator/pull/1738)
<<<<<<< HEAD
- [client] Fixed various accessibility issues in PRs: 
    - [1775](https://github.com/microsoft/BotFramework-Emulator/pull/1775), 
    - [1776](https://github.com/microsoft/BotFramework-Emulator/pull/1776),
    - [1780](https://github.com/microsoft/BotFramework-Emulator/pull/1780)
=======
- [client] Fixed various accessibility issues in PRs:
  - [1775](https://github.com/microsoft/BotFramework-Emulator/pull/1775)
  - [1776](https://github.com/microsoft/BotFramework-Emulator/pull/1776)
  - [1781](https://github.com/microsoft/BotFramework-Emulator/pull/1781)
>>>>>>> 3dcbad5f

## v4.5.2 - 2019 - 07 - 17
## Fixed
- [client] Fixed some minor styling issues with the JSON inspector in PR [1691](https://github.com/microsoft/BotFramework-Emulator/pull/1691)
- [client] Fixed issue where html errors were being displayed incorrectly in PR [1687](https://github.com/microsoft/BotFramework-Emulator/pull/1687/files)
- [client] Fixed an issue where webSpeechFactories in store were being set to null in PR [1685](https://github.com/microsoft/BotFramework-Emulator/pull/1685)
- [client] Fixed click handling within all adaptive card inputs (multiline text inputs, input labels, compact choice sets) in PR [1690](https://github.com/microsoft/BotFramework-Emulator/pull/1690)

## v4.5.1 - 2019 - 07 - 13
## Fixed
- [main] Fixed an issue where uploaded attachments weren't being encoded and decoded properly in PR [1678](https://github.com/microsoft/BotFramework-Emulator/pull/1678)
- [client] Fixed issue where adaptive card inputs were being reset when clicking or typing within adaptive card input fields in PR [1681](https://github.com/microsoft/BotFramework-Emulator/pull/1681)

## v4.5.0 - 2019 - 07 - 11
## Added
- [main] Added ability to launch into a bot inspector mode session via protocol url in PR [1617](https://github.com/microsoft/BotFramework-Emulator/pull/1617)
- [main/shared] Added 'Clear State' menu item in PR [1596](https://github.com/microsoft/BotFramework-Emulator/pull/1596)
- [main] Encrypted bot secrets are now stored in the user's OS secret store in PR [1618](https://github.com/microsoft/BotFramework-Emulator/pull/1618)
- [client] Added first-time data collection dialog in PR [1624](https://github.com/microsoft/BotFramework-Emulator/pull/1624)
- [client / main] Re-enabled the ability to collect usage data and telemetry in PR [1644](https://github.com/microsoft/BotFramework-Emulator/pull/1644)
- [client] Added bot state diffing pagination and merged UI into JSON inspector in PR [1658](https://github.com/microsoft/BotFramework-Emulator/pull/1658)

## Fixed 
- [client/main] Auto update is now opt-in by default and changed UX to reflect this in PR [1575](https://github.com/microsoft/BotFramework-Emulator/pull/1575)
- [client/main] Fixed OAuth card sign-in flow when not using magic code in PR [1660](https://github.com/microsoft/BotFramework-Emulator/pull/1660)
- [client/main] Fixed issue where images uploaded from the bot weren't being handled properly in PR [1661](https://github.com/microsoft/BotFramework-Emulator/pull/1661)
- [main] Fixed issue where activities sent from the bot with custom ids were having their ids overwritten in PR [1665](https://github.com/microsoft/BotFramework-Emulator/pull/1665)

## v4.4.2 - 2019 - 05 - 28
## Fixed
- [client] Fixed issue where the slider control was getting stuck when dragging next to a webview element in PR [1546](https://github.com/microsoft/BotFramework-Emulator/pull/1546)
- [client] Fixed issue where selecting an autocomplete result with the mouse was losing focus in PR [1554](https://github.com/microsoft/BotFramework-Emulator/pull/1554)
- [client] Fixed issue where tab icon for sidecar debugging docs page was shrinking in PR [1557](https://github.com/microsoft/BotFramework-Emulator/pull/1557)
- [build] Fixed issue where the NSIS installer was requiring admin permissions to run, causing auto update to fail when attempting to install in PR [1562](https://github.com/microsoft/BotFramework-Emulator/pull/1562)
- [main] Added type 'button' to cancel button #1504 in PR [1551](https://github.com/microsoft/BotFramework-Emulator/pull/1551)
- [luis] Fixed the spinner issue when publishin LUIS after training #1572 in PR [1582](https://github.com/microsoft/BotFramework-Emulator/pull/1582)
- [client / main] Corrected user id logic in PR [1590](https://github.com/microsoft/BotFramework-Emulator/pull/1590)

## v4.4.1 - 2019 - 05 - 06
## Added
- [client] Added auto complete component and mounted in open bot dialog in PR [1510](https://github.com/Microsoft/BotFramework-Emulator/pull/1510)

## Fixed
- [client/main] Show unauthorized signals when connecting to bots with credentials in PR [1522](https://github.com/microsoft/BotFramework-Emulator/pull/1522)
- [main] Bumps `botframework-config` to v4.4.0 to address issues encrypting and decrypting .bot files in PR [1521](https://github.com/microsoft/BotFramework-Emulator/pull/1521)
- [luis] Added ability to scroll within editor section of LUIS inspector and made inspector scrollbars thinner in PR [#1516](https://github.com/Microsoft/BotFramework-Emulator/pull/1516)


## v4.4.0 - 2019 - 05 - 03
## Added
- [client] - Bumped `botframework-webchat` to v4.4.1 in PR [1511](https://github.com/Microsoft/BotFramework-Emulator/pull/1511)
- [client] - Added the ability to toggle into Chromium's Developer Tools via a menu item in PR [1481](https://github.com/Microsoft/BotFramework-Emulator/pull/1481)
- [client] - Added CHANNELS.md for documentation on Bot Inspector mode in PR [1502](https://github.com/Microsoft/BotFramework-Emulator/pull/1502)
- [client/main] Added Bot Inspector mode in PR [1400](https://github.com/Microsoft/BotFramework-Emulator/pull/1400)
- [client] Added the ability to specicy a UserID override in conversations in PR [1456](https://github.com/Microsoft/BotFramework-Emulator/pull/1456)
- [main] Added a splash screen on app startup in PR [1450](https://github.com/Microsoft/BotFramework-Emulator/pull/1451)
- [main] Added npm script to watch and auto-restart the main process in PR [1450](https://github.com/Microsoft/BotFramework-Emulator/pull/1450)
- [main] Added a splash screen to app startup in PR [1451](https://github.com/Microsoft/BotFramework-Emulator/pull/1451)

## Fixed
- [main] Fixed the ability to export transcripts when connected to a bot via URL in PR [1452](https://github.com/Microsoft/BotFramework-Emulator/pull/1452)
- [luis / client] Fixed several styling issues within the LUIS inspector, and enabled log deep link to configure missing LUIS service in PR [#1399](https://github.com/Microsoft/BotFramework-Emulator/pull/1399)
- [client] Fixed secret prompt dialog's opaque background so that it is now transparent in PR [1407](https://github.com/Microsoft/BotFramework-Emulator/pull/1407)
- [build / client] Fixed ipc issue that was breaking the command service in PR [1418](https://github.com/Microsoft/BotFramework-Emulator/pull/1418)
- [build] Bumped electron version to v4.1.1 and updated .dmg installer background image in PR [1419](https://github.com/Microsoft/BotFramework-Emulator/pull/1419)
- [ui-react] Added default disabled styling to checkbox control in PR [1424](https://github.com/Microsoft/BotFramework-Emulator/pull/1424)
- [client] Fixed issue where BOM wasn't being stripped from transcripts opened via the File menu in PR [1425](https://github.com/Microsoft/BotFramework-Emulator/pull/1425)
- [client] Fixed issue where tab icon glyphs weren't working on Mac in PR [1428](https://github.com/Microsoft/BotFramework-Emulator/pull/1428)
- [client] Fixed issue where cancelling out of opening a transcript was creating a broken livechat window in PR [1441](https://github.com/Microsoft/BotFramework-Emulator/pull/1441)
- [client] Fixed invisible scrollbar styling in log panel in PR [1442](https://github.com/Microsoft/BotFramework-Emulator/pull/1442)
- [main] Fixed issue where opening a livechat or bot via protocol wasn't working because ngrok wasn't being started on startup in PR [1446](https://github.com/Microsoft/BotFramework-Emulator/pull/1446)
- [main / client] Got rid of node Buffer() deprecation warnings in PR [1426](https://github.com/Microsoft/BotFramework-Emulator/pull/1426)
- [client] Fixed LUIS No Models modal issues #1471 in PR [1484](https://github.com/Microsoft/BotFramework-Emulator/pull/1484)


## Removed
- [main] Removed custom user agent string from outgoing requests in PR [1427](https://github.com/Microsoft/BotFramework-Emulator/pull/1427)

## v4.3.3 - 2019 - 03 - 14
## Fixed
- [client] Use correct casing for user id prop for web chat in PR [#1374](https://github.com/Microsoft/BotFramework-Emulator/pull/1374)
- [luis / qnamaker] Addressed npm security vulnerabilities in luis & qnamaker extensions in PR [#1371](https://github.com/Microsoft/BotFramework-Emulator/pull/1371)
- [main] Fixed issue where current user id was out of sync between client and main in PR [#1378](https://github.com/Microsoft/BotFramework-Emulator/pull/1378)
- [client] Fixed issue where modals were very hard to read on high contrast theme PR [#1402](https://github.com/Microsoft/BotFramework-Emulator/pull/1402)

## Removed
- [telemetry] Disabled telemetry and the ability to opt-in to collect usage data in PR [#1375](https://github.com/Microsoft/BotFramework-Emulator/pull/1375)

## v4.3.2 - 2019 - 03 - 11
## Added
- [main] Typecheck during build process [#1368](https://github.com/Microsoft/BotFramework-Emulator/pull/1368)

## Fixed
- [main] Fix missing constant reference [#1368](https://github.com/Microsoft/BotFramework-Emulator/pull/1368)

## v4.3.1 - 2019 - 03 - 11
## Fixed
- [client] Modified 'Open Bot' dialog text in PR [#1330](https://github.com/Microsoft/BotFramework-Emulator/pull/1330)
- [client] Allow text to be selected in webchat in PR [#1351](https://github.com/Microsoft/BotFramework-Emulator/pull/1351)
- [client] Pass along user name to webchat in PR [#1353](https://github.com/Microsoft/BotFramework-Emulator/pull/1353)
- [client] Native dialogs no longer display [#1360](https://github.com/Microsoft/BotFramework-Emulator/pull/1360)
- [client] Do not render certain activities in webchat in PR [#1363](https://github.com/Microsoft/BotFramework-Emulator/pull/1363)
- [core] Fixed issue with contentUrl for attachments in PR [#1364](https://github.com/Microsoft/BotFramework-Emulator/pull/1364)
- [client] Fixed issue where scrollbar within Webchat was invisible in PR [#1366](https://github.com/Microsoft/BotFramework-Emulator/pull/1366)

## v4.3.0 - 2019 - 03 - 04
### Added
- [docs] Added changelog in PR [#1230](https://github.com/Microsoft/BotFramework-Emulator/pull/1230)
- [style] 💅 Integrated prettier and eslint in PR [#1240](https://github.com/Microsoft/BotFramework-Emulator/pull/1240)
- [main / client] Added app-wide instrumentation in PR [#1251](https://github.com/Microsoft/BotFramework-Emulator/pull/1251)
- [client] Show a message when nothing has been inspected yet, in PR [#1290](https://github.com/Microsoft/BotFramework-Emulator/pull/1290)

### Fixed
- [main] Fixed issue [(#1257)](https://github.com/Microsoft/BotFramework-Emulator/issues/1257) where opening transcripts via the command line was crashing the app, in PR [#1269](https://github.com/Microsoft/BotFramework-Emulator/pull/1269).
- [main] display correct selected theme in file menu on mac, in PR [#1280](https://github.com/Microsoft/BotFramework-Emulator/pull/1280).
- [client] Renamed 'submit' button to 'save' in endpoint & service editors, in PR[#1296](https://github.com/Microsoft/BotFramework-Emulator/pull/1296)
- [main] use correct values for subscriptionKey and endpointKey for qna services, in PR [#1301](https://github.com/Microsoft/BotFramework-Emulator/pull/1301)
- [client] fix link to manage qna service, in PR [#1301](https://github.com/Microsoft/BotFramework-Emulator/pull/1301)
- [client] Fixed resources pane styling issues, and added scrollbars, in PR [#1303](https://github.com/Microsoft/BotFramework-Emulator/pull/1303)
- [client] Fixed issue where transcript tab name was being overwritten after opening the transcript a second time, in PR [#1304](https://github.com/Microsoft/BotFramework-Emulator/pull/1304)
- [client] Fixed issue where links pointing to data urls were opening the Windows store, in PR [#1315](https://github.com/Microsoft/BotFramework-Emulator/pull/1315)
- [client] Fixed Azure gov checkbox and added a link to docs, in PR [#1292](https://github.com/Microsoft/BotFramework-Emulator/pull/1292)
- [client] Fixed issue where restart conversation was not clearing history, in PR [#1325](https://github.com/Microsoft/BotFramework-Emulator/pull/1325)
- [luis] Fixed issue where Luis extension wouldn't start properly, in PR [#1334](https://github.com/Microsoft/BotFramework-Emulator/pull/1334)<|MERGE_RESOLUTION|>--- conflicted
+++ resolved
@@ -15,17 +15,11 @@
 ## Fixed
 - [main] Fixed bug where opening a chat via URL was sending two conversation updates in PR [1735](https://github.com/microsoft/BotFramework-Emulator/pull/1735)
 - [main] Fixed an issue where the Emulator was incorrectly sending the conversation id instead of an emulated OAuth token in PR [1738](https://github.com/microsoft/BotFramework-Emulator/pull/1738)
-<<<<<<< HEAD
-- [client] Fixed various accessibility issues in PRs: 
-    - [1775](https://github.com/microsoft/BotFramework-Emulator/pull/1775), 
-    - [1776](https://github.com/microsoft/BotFramework-Emulator/pull/1776),
-    - [1780](https://github.com/microsoft/BotFramework-Emulator/pull/1780)
-=======
 - [client] Fixed various accessibility issues in PRs:
   - [1775](https://github.com/microsoft/BotFramework-Emulator/pull/1775)
   - [1776](https://github.com/microsoft/BotFramework-Emulator/pull/1776)
+  - [1780](https://github.com/microsoft/BotFramework-Emulator/pull/1780)
   - [1781](https://github.com/microsoft/BotFramework-Emulator/pull/1781)
->>>>>>> 3dcbad5f
 
 ## v4.5.2 - 2019 - 07 - 17
 ## Fixed
