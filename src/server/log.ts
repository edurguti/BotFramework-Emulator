import { mainWindow } from './main';
import * as HttpStatus from "http-status-codes";
import * as Restify from 'restify';


// TEMPORARY, for A/B testing logview layout
// If you change this, also change it in client/logView.tsx
export const useTables = true;


export const logReady = (isReady: boolean) => _logReady = isReady;
let _logReady = false;

interface IQueuedMessage {
    method: string,
    message: any,
    args: any[]
}

let queuedMessages: IQueuedMessage[] = [];
let queueTimerSet = false;

const canLogMessages = () => _logReady;

const setQueueTimer = () => {
    if (!queueTimerSet) {
        queueTimerSet = true;
        setTimeout(() => {
            queueTimerSet = false;
            trySendQueuedMessages();
        }, 100);
    }
}

const sendMessage = (method: string, message: any, ...args) => {
    mainWindow.webContents.send(method, message, ...args);
}

const trySendQueuedMessages = () => {
    if (canLogMessages()) {
        queuedMessages.forEach((entry) => sendMessage(entry.method, entry.message, ...entry.args));
    } else {
        setQueueTimer();
    }
}

const queueMessage = (entry) => {
    queuedMessages.push(entry);
    setQueueTimer();
}

export const log = (message: any, ...args: any[]) => {
    if (canLogMessages()) {
        sendMessage('log-log', message, ...args);
    } else {
        queueMessage({
            method: 'log-log',
            message,
            args
        });
    }
}
export const info = (message: any, ...args: any[]) => {
    if (canLogMessages()) {
        sendMessage('log-info', message, ...args);
    } else {
        queueMessage({
            method: 'log-info',
            message,
            args
        });
    }
}
export const trace = (message: any, ...args: any[]) => {
    if (canLogMessages()) {
        sendMessage('log-trace', message, ...args);
    } else {
        queueMessage({
            method: 'log-trace',
            message,
            args
        });
    }
}
export const debug = (message: any, ...args: any[]) => {
    if (canLogMessages()) {
        sendMessage('log-debug', message, ...args);
    } else {
        queueMessage({
            method: 'log-debug',
            message,
            args
        });
    }
}
export const warn = (message: any, ...args: any[]) => {
    if (canLogMessages()) {
        sendMessage('log-warn', message, ...args);
    } else {
        queueMessage({
            method: 'log-warn',
            message,
            args
        });
    }
}
export const error = (message: any, ...args: any[]) => {
    if (canLogMessages()) {
        sendMessage('log-error', message, ...args);
    } else {
        queueMessage({
            method: 'log-error',
            message,
            args
        });
    }
}

export const makeLinkMessage = (text: string, link: string): any => {
    return {
        messageType: 'link',
        text,
        link
    }
}

export const api = (apiName: string, req: Restify.Request, res: Restify.Response, request?: Object, response?: Object, text?: string) => {
    if (res.statusCode >= 400) {
<<<<<<< HEAD
        error(makeInspectorLink(req.method, request),
            makeInspectorLink(`${res.statusCode} ${res.statusMessage}`, response),
            apiName,
            text);
    } else {
        trace(makeInspectorLink(req.method, request),
            makeInspectorLink(`${res.statusCode} ${res.statusMessage}`, response),
            apiName,
            text);
=======
        if (useTables) {
            error(makeInspectorLink(req.method, request),
                makeInspectorLink(`${res.statusCode} ${res.statusMessage}`, response),
                makeLinkMessage(apiName, req.href()),
                text);
        } else {
            error(
                apiName,
                makeInspectorLink(req.method, request),
                makeInspectorLink(`${res.statusCode} ${res.statusMessage}`, response),
                text,
                req.href());
        }
    } else {
        if (useTables) {
            trace(makeInspectorLink(req.method, request),
                makeInspectorLink(`${res.statusCode} ${res.statusMessage}`, response),
                makeLinkMessage(apiName, req.href()),
                text);
        } else {
            trace(
                apiName,
                makeInspectorLink(req.method, request),
                makeInspectorLink(`${res.statusCode} ${res.statusMessage}`, response),
                text,
                req.href());
        }
>>>>>>> e80c7d07
    }
}

export const makeInspectorLink = (text: string, obj: any): any => {
    if (typeof(obj) === 'object' || Array.isArray(obj)) {
        const json = JSON.stringify(obj);
        return makeLinkMessage(text, `emulator://inspect?obj=${encodeURIComponent(json)}`);
    } else {
        return text;
    }
}<|MERGE_RESOLUTION|>--- conflicted
+++ resolved
@@ -126,17 +126,6 @@
 
 export const api = (apiName: string, req: Restify.Request, res: Restify.Response, request?: Object, response?: Object, text?: string) => {
     if (res.statusCode >= 400) {
-<<<<<<< HEAD
-        error(makeInspectorLink(req.method, request),
-            makeInspectorLink(`${res.statusCode} ${res.statusMessage}`, response),
-            apiName,
-            text);
-    } else {
-        trace(makeInspectorLink(req.method, request),
-            makeInspectorLink(`${res.statusCode} ${res.statusMessage}`, response),
-            apiName,
-            text);
-=======
         if (useTables) {
             error(makeInspectorLink(req.method, request),
                 makeInspectorLink(`${res.statusCode} ${res.statusMessage}`, response),
@@ -164,7 +153,6 @@
                 text,
                 req.href());
         }
->>>>>>> e80c7d07
     }
 }
 
