{
  "name": "@bfemulator/ui-react",
  "version": "1.0.0",
  "description": "",
  "main": "built/index.js",
  "types": "built/index.d.ts",
  "scripts": {
    "build": "run-s lint clean build:prod && tsc --emitDeclarationOnly --declaration",
    "build:prod": "webpack --mode production --progress --colors",
<<<<<<< HEAD
    "clean": "rimraf ./built && rimraf ../../../node_modules/@types/prop-types && rimraf ../../../node_modules/@uifabric/merge-styles/lib/IStyleSet.d.ts",
=======
    "clean": "rimraf ./built",
>>>>>>> b7858109
    "lint": "tslint --project tslint.json",
    "prepare": "npm run clean",
    "test": "jest",
    "dev": "webpack --mode development --watch --progress --color"
  },
  "author": "",
  "license": "ISC",
  "devDependencies": {
    "@babel/cli": "^7.1.0",
    "@babel/core": "^7.1.0",
    "@babel/plugin-proposal-class-properties": "^7.1.0",
    "@babel/plugin-proposal-object-rest-spread": "^7.0.0",
    "@babel/plugin-transform-react-jsx": "^7.0.0",
    "@babel/preset-env": "^7.1.0",
    "@babel/preset-typescript": "^7.1.0",
    "@types/jest": "^22.2.3",
    "@types/react": "~16.3.2",
    "@types/react-dom": "^16.0.4",
    "babel-loader": "^8.0.2",
    "enzyme": "^3.3.0",
    "file-loader": "^1.1.11",
    "jest": "^23.0.0",
    "npm-run-all": "^4.1.3",
    "react-hot-loader": "^4.1.3",
    "resolve-url-loader": "^2.3.0",
    "rimraf": "^2.6.2",
    "sass-loader": "^7.1.0",
    "babel-jest": "23.6.0",
    "tslint": "^5.10.0",
    "tslint-loader": "^3.6.0",
    "typescript": "3.0.3",
    "typings-for-css-modules-loader": "^1.7.0",
    "url-loader": "^1.0.1",
    "webpack": "^4.16.4",
    "webpack-cli": "^3.1.1"
  },
  "dependencies": {
    "office-ui-fabric-react": "~6.1.2"
  }
}<|MERGE_RESOLUTION|>--- conflicted
+++ resolved
@@ -7,11 +7,7 @@
   "scripts": {
     "build": "run-s lint clean build:prod && tsc --emitDeclarationOnly --declaration",
     "build:prod": "webpack --mode production --progress --colors",
-<<<<<<< HEAD
-    "clean": "rimraf ./built && rimraf ../../../node_modules/@types/prop-types && rimraf ../../../node_modules/@uifabric/merge-styles/lib/IStyleSet.d.ts",
-=======
     "clean": "rimraf ./built",
->>>>>>> b7858109
     "lint": "tslint --project tslint.json",
     "prepare": "npm run clean",
     "test": "jest",
