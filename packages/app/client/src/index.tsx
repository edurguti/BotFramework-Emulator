--- conflicted
+++ resolved
@@ -42,19 +42,11 @@
 import { SettingsService } from './platform/settings/settingsService';
 import { LogService } from './platform/log/logService';
 import { showWelcomePage } from './data/editorHelpers';
-import { registerAllCommands } from './commands/registerAllCommands';
-import { CommandRegistry } from './commands';
-import { SharedConstants } from '@bfemulator/app-shared';
+import * as Commands from './commands';
 
 import 'botframework-webchat/botchat.css';
 import './ui/styles/globals.scss';
 
-<<<<<<< HEAD
-=======
-import 'botframework-webchat/botchat.css';
-import './ui/styles/globals.scss';
-
->>>>>>> e47d745a
 interceptError();
 interceptHyperlink();
 
@@ -62,8 +54,7 @@
 SettingsService.init();
 LogService.init();
 
-const registry = CommandRegistry;
-registerAllCommands(registry);
+Commands.registerCommands();
 
 // Start rendering the UI
 ReactDOM.render(
@@ -72,11 +63,11 @@
 );
 
 // Tell the main process we're loaded
-CommandServiceImpl.remoteCall(SharedConstants.Commands.ClientInit.Loaded)
+CommandServiceImpl.remoteCall('client:loaded')
   .then(() => {
     showWelcomePage();
     // do actions on main side that might open a document, so that they will be active over the welcome screen
-    CommandServiceImpl.remoteCall(SharedConstants.Commands.ClientInit.PostWelcomeScreen);
+    CommandServiceImpl.remoteCall('client:post-welcome-screen');
   })
   .catch(err => console.error(`Error occured during client:loaded: ${err}`));
 
