//
// Copyright (c) Microsoft. All rights reserved.
// Licensed under the MIT license.
//
// Microsoft Bot Framework: http://botframework.com
//
// Bot Framework Emulator Github:
// https://github.com/Microsoft/BotFramwork-Emulator
//
// Copyright (c) Microsoft Corporation
// All rights reserved.
//
// MIT License:
// Permission is hereby granted, free of charge, to any person obtaining
// a copy of this software and associated documentation files (the
// "Software"), to deal in the Software without restriction, including
// without limitation the rights to use, copy, modify, merge, publish,
// distribute, sublicense, and/or sell copies of the Software, and to
// permit persons to whom the Software is furnished to do so, subject to
// the following conditions:
//
// The above copyright notice and this permission notice shall be
// included in all copies or substantial portions of the Software.
//
// THE SOFTWARE IS PROVIDED ""AS IS"", WITHOUT WARRANTY OF ANY KIND,
// EXPRESS OR IMPLIED, INCLUDING BUT NOT LIMITED TO THE WARRANTIES OF
// MERCHANTABILITY, FITNESS FOR A PARTICULAR PURPOSE AND
// NONINFRINGEMENT. IN NO EVENT SHALL THE AUTHORS OR COPYRIGHT HOLDERS BE
// LIABLE FOR ANY CLAIM, DAMAGES OR OTHER LIABILITY, WHETHER IN AN ACTION
// OF CONTRACT, TORT OR OTHERWISE, ARISING FROM, OUT OF OR IN CONNECTION
// WITH THE SOFTWARE OR THE USE OR OTHER DEALINGS IN THE SOFTWARE.
//

import { css } from 'glamor';
import * as React from 'react';

import { Colors, Fonts, Splitter } from '@bfemulator/ui-react';
import { ExplorerBar } from './explorer';
import { MDI } from './mdi';
import { NavBar } from './navBar';
import { TabManager, DialogHost } from '../dialogs';
import * as Constants from '../../constants';
<<<<<<< HEAD
import { StatusBar } from './statusBar';
import { StoreVisualizer } from '../debug/storeVisualizer';
import store from '../../data/store';
import { KeyCodes } from '@uifabric/utilities/lib';
import * as PresentationActions from '../../data/action/presentationActions';
=======
import StatusBar from './statusBar';
import DialogHost from '../dialogs/host';
import StoreVisualizer from '../debug/storeVisualizer';
>>>>>>> 0c9ea977
import { IEditor } from '../../data/reducer/editor';

css.global('html, body, #root', {
  backgroundColor: Colors.APP_BACKGROUND_DARK,
  cursor: 'default',
  fontFamily: Fonts.FONT_FAMILY_DEFAULT,
  fontSize: '13px',
  height: '100%',
  margin: 0,
  minHeight: '100%',
  overflow: 'hidden',
  userSelect: 'none',
});

css.global('div', {
  boxSizing: 'border-box',
});

css.global('::-webkit-scrollbar', {
  width: '10px',
  height: '10px',
});

css.global('::-webkit-scrollbar-track', {
  background: Colors.SCROLLBAR_TRACK_BACKGROUND_DARK,
});

css.global('::-webkit-scrollbar-thumb', {
  background: Colors.SCROLLBAR_THUMB_BACKGROUND_DARK,
});

const CSS = css({
  backgroundColor: Colors.APP_BACKGROUND_DARK,
  color: Colors.APP_FOREGROUND_DARK,
  display: 'flex',
  width: '100%',
  height: '100%',
  minHeight: '100%',
  flexDirection: 'column'
});

const NAV_CSS = css({
  display: 'flex',
  flexDirection: 'row',
  width: '100%',
  height: '100%',

  '& > .workbench': {
    display: 'flex',
    flex: 1,
    flexDirection: 'column',
  },

  '& .mdi-wrapper': {
    height: '100%',
    width: '100%',
  },

  '& .secondary-mdi': {
    borderLeft: `1px solid ${Colors.C3}`
  }
});

export interface MainProps {
  primaryEditor?: IEditor;
  secondaryEditor?: IEditor;
  showingExplorer?: boolean;
  presentationModeEnabled?: boolean;
  navBarSelection?: string;
  exitPresentationMode?: (e) => void;
}

export interface MainState {
  tabValue: number;
}

export class Main extends React.Component<MainProps, MainState> {
  constructor(props: MainProps) {
    super(props);

    this.handleTabChange = this.handleTabChange.bind(this);

    this.state = {
      tabValue: 0
    };
  }

  componentWillReceiveProps(newProps) {
    if (newProps.presentationModeEnabled) {
      window.addEventListener("keydown", this.props.exitPresentationMode);
    } else {
      window.removeEventListener("keydown", this.props.exitPresentationMode);
    }
  }

  handleTabChange(nextTabValue) {
    this.setState(() => ({ tabValue: nextTabValue }));
  }

  render() {
    const tabGroup1 = this.props.primaryEditor &&
      <div className="mdi-wrapper" key={ 'primaryEditor' } ><MDI owningEditor={ Constants.EditorKey_Primary } /></div>;

    const tabGroup2 = this.props.secondaryEditor && Object.keys(this.props.secondaryEditor.documents).length ?
      <div className="mdi-wrapper secondary-mdi" key={ 'secondaryEditor' } ><MDI owningEditor={ Constants.EditorKey_Secondary } /></div> : null;

    // If falsy children aren't filtered out, splitter won't recognize change in number of children
    // (i.e. [child1, child2] -> [false, child2] is still seen as 2 children by the splitter)
    // TODO: Move this logic to splitter-side
    const tabGroups = [tabGroup1, tabGroup2].filter(tG => !!tG);

    // Explorer & TabGroup(s) pane
    const workbenchChildren = [];

    if (this.props.showingExplorer && !this.props.presentationModeEnabled)
      workbenchChildren.push(<ExplorerBar key={ 'explorer-bar' } />);

    workbenchChildren.push(
      <Splitter orientation={ 'vertical' } key={ 'tab-group-splitter' } minSizes={{ 0: 160, 1: 160 }}>
        {tabGroups}
      </Splitter>
    );

    return (
      <div { ...CSS }>
        <div { ...NAV_CSS }>
          { !this.props.presentationModeEnabled && <NavBar selection={ this.props.navBarSelection } showingExplorer={ this.props.showingExplorer } /> }
          <div className="workbench">
            <Splitter orientation={ 'vertical' } primaryPaneIndex={ 0 } minSizes={{ 0: 40, 1: 40 }} initialSizes={{ 0: 210 }}>
              { workbenchChildren }
            </Splitter>
          </div>
          <TabManager disabled={ false } />
        </div>
        { !this.props.presentationModeEnabled && <StatusBar /> }
        <DialogHost />
        <StoreVisualizer enabled={ false } />
      </div>
    );
  }
}<|MERGE_RESOLUTION|>--- conflicted
+++ resolved
@@ -40,17 +40,8 @@
 import { NavBar } from './navBar';
 import { TabManager, DialogHost } from '../dialogs';
 import * as Constants from '../../constants';
-<<<<<<< HEAD
 import { StatusBar } from './statusBar';
 import { StoreVisualizer } from '../debug/storeVisualizer';
-import store from '../../data/store';
-import { KeyCodes } from '@uifabric/utilities/lib';
-import * as PresentationActions from '../../data/action/presentationActions';
-=======
-import StatusBar from './statusBar';
-import DialogHost from '../dialogs/host';
-import StoreVisualizer from '../debug/storeVisualizer';
->>>>>>> 0c9ea977
 import { IEditor } from '../../data/reducer/editor';
 
 css.global('html, body, #root', {
