.bot-settings-editor {
  min-width: 600px;
  width: 600px;
  max-height: 314px;
}

.cancel-button {
  margin-left: auto;
}

.save-button {
  margin-left: 4px;
}

.key {
  width: 240px;
  margin: 16px 145px 0 32px;
}

.encrypt-key-check-box {
  margin-top: 30px;
<<<<<<< HEAD

=======
  
>>>>>>> 368e1dc4
  span {
    margin-right: 3px;
  }
}

a {
  color: var(--link-color);
  line-height: 20px;
  text-decoration: none;
}

.actions-list {
  list-style: none;
  position: absolute;
  right: 199px; // when re-enabling 'Generate new secret' link, original value: 85px;
  bottom: 71px;

  li {
    display: inline;
    padding: 2px 12px;
    font-weight: 400;
  }

  li + li {
    border-left: 1px solid var(--neutral-11);
  }

  .disabled-action {
    color: var(--link-color-disabled);
    cursor: default;
  }
}<|MERGE_RESOLUTION|>--- conflicted
+++ resolved
@@ -19,11 +19,7 @@
 
 .encrypt-key-check-box {
   margin-top: 30px;
-<<<<<<< HEAD
-
-=======
   
->>>>>>> 368e1dc4
   span {
     margin-right: 3px;
   }
