--- conflicted
+++ resolved
@@ -144,10 +144,6 @@
   }
 }
 
-<<<<<<< HEAD
-const mapStateToProps = (state: IRootState): StoreVisualizerProps => ({ rootState: state });
-=======
 const mapStateToProps = (state: RootState): StoreVisualizerProps => ({ rootState: state });
->>>>>>> a01b2b43
 
 export const StoreVisualizer = connect(mapStateToProps)(StoreVisualizerComponent) as any;