--- conflicted
+++ resolved
@@ -244,15 +244,10 @@
               const fileName = `${name}${ext}`;
               // open a transcript on the client side and pass in some
               // extra info to differentiate it from a transcript on disk
-<<<<<<< HEAD
               mainWindow.commandService.remoteCall(
                 SharedConstants.Commands.Emulator.OpenTranscript, 'deepLinkedTranscript',
                 { activities: conversationActivities, deepLink: true, fileName }
               );
-=======
-              mainWindow.commandService.remoteCall('transcript:open', 'deepLinkedTranscript',
-                { activities: conversationActivities, inMemory: true, fileName });
->>>>>>> ce3e8eb2
             } catch (e) {
               throw new Error(`Error occured while reading downloaded transcript: ${e}`);
             }
@@ -307,7 +302,7 @@
       if (running()) {
         try {
           await mainWindow.commandService.call(SharedConstants.Commands.Bot.SetActive, bot);
-          await mainWindow.commandService.remoteCall('bot:load', bot);
+          await mainWindow.commandService.remoteCall(SharedConstants.Commands.Bot.Load, bot);
         } catch (e) {
           throw new Error(`(ngrok running) Error occurred while trying to deep link to bot project at: ${path}.`);
         }
@@ -316,7 +311,7 @@
         ngrokEmitter.once('connect', async (...args: any[]): Promise<void> => {
           try {
             await mainWindow.commandService.call(SharedConstants.Commands.Bot.SetActive, bot);
-            await mainWindow.commandService.remoteCall('bot:load', bot);
+            await mainWindow.commandService.remoteCall(SharedConstants.Commands.Bot.Load, bot);
           } catch (e) {
             throw new Error(
               `(ngrok running but not connected) Error occurred while trying to deep link to bot project at: ${path}.`
@@ -327,7 +322,7 @@
     } else {
       try {
         await mainWindow.commandService.call(SharedConstants.Commands.Bot.SetActive, bot);
-        await mainWindow.commandService.remoteCall('bot:load', bot);
+        await mainWindow.commandService.remoteCall(SharedConstants.Commands.Bot.Load, bot);
       } catch (e) {
         throw new Error(`(ngrok not configured) Error occurred while trying to deep link to bot project at: ${path}`);
       }
