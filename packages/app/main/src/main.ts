//
// Copyright (c) Microsoft. All rights reserved.
// Licensed under the MIT license.
//
// Microsoft Bot Framework: http://botframework.com
//
// Bot Framework Emulator Github:
// https://github.com/Microsoft/BotFramwork-Emulator
//
// Copyright (c) Microsoft Corporation
// All rights reserved.
//
// MIT License:
// Permission is hereby granted, free of charge, to any person obtaining
// a copy of this software and associated documentation files (the
// "Software"), to deal in the Software without restriction, including
// without limitation the rights to use, copy, modify, merge, publish,
// distribute, sublicense, and/or sell copies of the Software, and to
// permit persons to whom the Software is furnished to do so, subject to
// the following conditions:
//
// The above copyright notice and this permission notice shall be
// included in all copies or substantial portions of the Software.
//
// THE SOFTWARE IS PROVIDED ""AS IS"", WITHOUT WARRANTY OF ANY KIND,
// EXPRESS OR IMPLIED, INCLUDING BUT NOT LIMITED TO THE WARRANTIES OF
// MERCHANTABILITY, FITNESS FOR A PARTICULAR PURPOSE AND
// NONINFRINGEMENT. IN NO EVENT SHALL THE AUTHORS OR COPYRIGHT HOLDERS BE
// LIABLE FOR ANY CLAIM, DAMAGES OR OTHER LIABILITY, WHETHER IN AN ACTION
// OF CONTRACT, TORT OR OTHERWISE, ARISING FROM, OUT OF OR IN CONNECTION
// WITH THE SOFTWARE OR THE USE OR OTHER DEALINGS IN THE SOFTWARE.
//

import * as Electron from 'electron';
import { app, Menu, systemPreferences } from 'electron';

import { dispatch, getSettings, getStore as getSettingsStore } from './settingsData/store';
import * as url from 'url';
import * as path from 'path';
import { Emulator, emulator } from './emulator';
import { WindowManager } from './windowManager';
import * as commandLine from './commandLine';
import { setTimeout } from 'timers';
import { Window } from './platform/window';
import { botListsAreDifferent, ensureStoragePath, saveSettings, writeFile } from './utils';
import * as squirrel from './squirrelEvents';
import { CommandRegistry, registerAllCommands } from './commands';
import { AppMenuBuilder } from './appMenuBuilder';
import { AppUpdater } from './appUpdater';
import { UpdateInfo } from 'electron-updater';
import { ProgressInfo } from 'builder-util-runtime';
import { getStore } from './botData/store';
import { newNotification, Notification, PersistentSettings, Settings, SharedConstants } from '@bfemulator/app-shared';
import { rememberBounds, rememberTheme } from './settingsData/actions/windowStateActions';
import { Store } from 'redux';
import { azureLoggedInUserChanged } from './settingsData/actions/azureAuthActions';
import { ngrokEmitter } from './ngrok';
import { sendNotificationToClient } from './utils/sendNotificationToClient';
import Users from '@bfemulator/emulator-core/lib/facility/users';
import { openFileFromCommandLine } from './utils/openFileFromCommandLine';
import { appendCustomUserAgent } from './appendCustomUserAgent';

export let mainWindow: Window;
export let windowManager: WindowManager;

const store = getStore();

// -----------------------------------------------------------------------------

(process as NodeJS.EventEmitter).on('uncaughtException', (error: Error) => {
  console.error(error);
});

// -----------------------------------------------------------------------------
// TODO - localization
if (app) {
  app.setName('Bot Framework Emulator');
}

// -----------------------------------------------------------------------------
// App-Updater events

<<<<<<< HEAD
AppUpdater.on('update-available', async (update: UpdateInfo) => {
=======
AppUpdater.on('checking-for-update', async (...args) => {
  await AppMenuBuilder.refreshAppUpdateMenu();
});

AppUpdater.on('update-available', async (update: UpdateInfo) => {
  await AppMenuBuilder.refreshAppUpdateMenu();

>>>>>>> 6a238d43
  if (AppUpdater.userInitiated) {
    const { ShowUpdateAvailableDialog } = SharedConstants.Commands.UI;
    const result = await mainWindow.commandService.remoteCall(ShowUpdateAvailableDialog, update.version);
    if (result) {
      const { installAfterDownload = false } = result;
      await AppUpdater.downloadUpdate(installAfterDownload);
    }
  }
});

AppUpdater.on('update-downloaded', async (update: UpdateInfo) => {
  await AppMenuBuilder.refreshAppUpdateMenu();

  // TODO - localization
  if (AppUpdater.userInitiated) {
    // send a notification when the update is finished downloading
    const notification: Notification = newNotification(
      `Emulator version ${update.version} has finished downloading. Restart and update now?`
    );
    notification.addButton('Dismiss', () => {
      const { Commands } = SharedConstants;
      mainWindow.commandService.remoteCall(Commands.Notifications.Remove, notification.id);
    });
    notification.addButton('Restart', async () => {
      try {
        AppUpdater.quitAndInstall();
      } catch (e) {
        sendNotificationToClient(newNotification(e), mainWindow.commandService);
      }
    });
    sendNotificationToClient(notification, mainWindow.commandService);
  }
});

<<<<<<< HEAD
AppUpdater.on('up-to-date', () => {
=======
AppUpdater.on('up-to-date', async (update: UpdateInfo) => {
>>>>>>> 6a238d43
  // TODO - localization
  await AppMenuBuilder.refreshAppUpdateMenu();
  // only show the alert if the user explicity checked for update, and no update was downloaded
  const { userInitiated, updateDownloaded } = AppUpdater;
  if (userInitiated && !updateDownloaded) {
    const { ShowUpdateUnavailableDialog } = SharedConstants.Commands.UI;
    mainWindow.commandService.remoteCall(ShowUpdateUnavailableDialog);
  }
});

<<<<<<< HEAD
AppUpdater.on('download-progress', async (info: ProgressInfo) => {
  // update the progress bar component
  const { UpdateProgressIndicator } = SharedConstants.Commands.UI;
  const progressPayload = { label: 'Downloading...', progress: info.percent };
  await mainWindow.commandService.remoteCall(UpdateProgressIndicator, progressPayload).catch(e => console.error(e));
=======
AppUpdater.on('download-progress', async (progress: ProgressInfo) => {
  await AppMenuBuilder.refreshAppUpdateMenu();
>>>>>>> 6a238d43
});

AppUpdater.on('error', async (err: Error, message: string) => {
  // TODO - localization
  await AppMenuBuilder.refreshAppUpdateMenu();
  // TODO - Send to debug.txt / error dump file
  if (message.includes('.yml')) {
    AppUpdater.emit('up-to-date');
    return;
  }
  if (AppUpdater.userInitiated) {
    mainWindow.commandService.call(SharedConstants.Commands.Electron.ShowMessageBox, true, {
      title: app.getName(),
      message: `An error occurred while using the updater: ${err}`
    });
  }
});

// -----------------------------------------------------------------------------
// Ngrok events

ngrokEmitter.on('expired', () => {
  // when ngrok expires, spawn notification to reconnect
  const ngrokNotification: Notification = newNotification(
    'Your ngrok tunnel instance has expired. Would you like to reconnect to a new tunnel?'
  );
  ngrokNotification.addButton('Dismiss', () => {
    const { Commands } = SharedConstants;
    mainWindow.commandService.remoteCall(Commands.Notifications.Remove, ngrokNotification.id);
  });
  ngrokNotification.addButton('Reconnect', async () => {
    try {
      const { Commands } = SharedConstants;
      await mainWindow.commandService.call(Commands.Ngrok.Reconnect);
      mainWindow.commandService.remoteCall(Commands.Notifications.Remove, ngrokNotification.id);
    } catch (e) {
      sendNotificationToClient(newNotification(e), mainWindow.commandService);
    }
  });
  sendNotificationToClient(ngrokNotification, mainWindow.commandService);
  emulator.ngrok.broadcastNgrokExpired();
});

// -----------------------------------------------------------------------------

let openUrls = [];
const onOpenUrl = function (event: any, url1: any) {
  event.preventDefault();
  if (process.platform === 'darwin') {
    if (mainWindow && mainWindow.webContents) {
      // the app is already running, send a message containing the url to the renderer process
      mainWindow.webContents.send('botemulator', url1);
    } else {
      // the app is not yet running, so store the url so the UI can request it later
      openUrls.push(url1);
    }
  }
};

// Register all commands
registerAllCommands(CommandRegistry);

// Parse command line
commandLine.parseArgs();

Electron.app.on('will-finish-launching', () => {
  Electron.ipcMain.on('getUrls', () => {
    openUrls.forEach(url2 => mainWindow.webContents.send('botemulator', url2));
    openUrls = [];
  });

  // On Mac, a protocol handler invocation sends urls via this event
  Electron.app.on('open-url', onOpenUrl);
});

let fileToOpen: string;
Electron.app.on('open-file', async (event: Event, file: string) => {
  if (!mainWindow || !mainWindow.commandService) {
    fileToOpen = file;
  } else {
    await openFileFromCommandLine(file, mainWindow.commandService);
  }
});

const windowIsOffScreen = function (windowBounds: Electron.Rectangle): boolean {
  const nearestDisplay = Electron.screen.getDisplayMatching(windowBounds).workArea;
  return (
    windowBounds.x > (nearestDisplay.x + nearestDisplay.width) ||
    (windowBounds.x + windowBounds.width) < nearestDisplay.x ||
    windowBounds.y > (nearestDisplay.y + nearestDisplay.height) ||
    (windowBounds.y + windowBounds.height) < nearestDisplay.y
  );
};

const createMainWindow = async () => {
  if (squirrel.handleStartupEvent()) {
    return;
  }

  /*
  // TODO: Read window size AFTER store is initialized (how did this ever work?)
  const settings = getSettings();
  let initBounds: Electron.Rectangle = {
    width: settings.windowState.width || 0,
    height: settings.windowState.height || 0,
    x: settings.windowState.left || 0,
    y: settings.windowState.top || 0,
  }
  if (windowIsOffScreen(initBounds)) {
    let display = Electron.screen.getAllDisplays().find(display => display.id === settings.windowState.displayId);
    display = display || Electron.screen.getDisplayMatching(initBounds);
    initBounds.x = display.workArea.x;
    initBounds.y = display.workArea.y;
  }
  */

  mainWindow = new Window(
    new Electron.BrowserWindow(
      {
        show: false,
        backgroundColor: '#f7f7f7',
        /*
        width: initBounds.width,
        height: initBounds.height,
        x: initBounds.x,
        y: initBounds.y
        */
        width: 1400,
        height: 920
      }));

  // attach custom user agent string
  mainWindow.webContents.session.webRequest.onBeforeSendHeaders(appendCustomUserAgent);

  // get reference to bots list in state for comparison against state changes
  let botsRef = store.getState().bot.botFiles;

  store.subscribe(() => {
    const state = store.getState();

    // if the bots list changed, write it to disk
    const bots = state.bot.botFiles.filter(botFile => !!botFile);
    if (botListsAreDifferent(botsRef, bots)) {
      const botsJson = { bots };
      const botsJsonPath = path.join(ensureStoragePath(), 'bots.json');

      try {
        // write bots list
        writeFile(botsJsonPath, botsJson);
        // update cached version to check against for changes
        botsRef = bots;
      } catch (e) {
        console.error('Error writing bot list to disk: ', e);
      }
    }
  });
  const emulatorInstance = await Emulator.startup();
  const { facilities } = emulatorInstance.framework.server.botEmulator;
  const { users: userSettings, framework } = getSettingsStore().getState();

  const users = new Users();
  users.currentUserId = userSettings.currentUserId;
  users.users = userSettings.usersById;

  facilities.locale = framework.locale;
  facilities.users = users;
  loadMainPage();

  mainWindow.browserWindow.setTitle(app.getName());
  windowManager = new WindowManager();

<<<<<<< HEAD
  const template: Electron.MenuItemConstructorOptions[] = AppMenuBuilder.getAppMenuTemplate();
  Menu.setApplicationMenu(Menu.buildFromTemplate(template));
=======
  // Start auto-updater
  AppUpdater.startup();

  AppMenuBuilder.getMenuTemplate().then((template: Electron.MenuItemConstructorOptions[]) => {
    Menu.setApplicationMenu(Menu.buildFromTemplate(template));
  });
>>>>>>> 6a238d43

  const rememberCurrentBounds = () => {
    const currentBounds = mainWindow.browserWindow.getBounds();
    const bounds = {
      displayId: Electron.screen.getDisplayMatching(currentBounds).id,
      width: currentBounds.width,
      height: currentBounds.height,
      left: currentBounds.x,
      top: currentBounds.y
    };

    dispatch(rememberBounds(bounds));
  };

  mainWindow.browserWindow.on('resize', () => {
    rememberCurrentBounds();
  });

  mainWindow.browserWindow.on('move', () => {
    rememberCurrentBounds();
  });

  mainWindow.browserWindow.on('closed', function () {
    windowManager.closeAll();
    mainWindow = null;
  });

  mainWindow.browserWindow.on('restore', () => {
    if (windowIsOffScreen(mainWindow.browserWindow.getBounds())) {
      const currentBounds = mainWindow.browserWindow.getBounds();
      let display = Electron.screen.getAllDisplays().find(displayArg =>
        displayArg.id === getSettings().windowState.displayId);
      display = display || Electron.screen.getDisplayMatching(currentBounds);
      mainWindow.browserWindow.setPosition(display.workArea.x, display.workArea.y);
      const bounds = {
        displayId: display.id,
        width: currentBounds.width,
        height: currentBounds.height,
        left: display.workArea.x,
        top: display.workArea.y
      };
      dispatch(rememberBounds(bounds));
    }
  });

  mainWindow.browserWindow.once('ready-to-show', async () => {
    const { zoomLevel, theme, availableThemes } = getSettings().windowState;
    const themeInfo = availableThemes.find(availableTheme => availableTheme.name === theme);
    const isHighContrast = systemPreferences.isInvertedColorScheme();
    const settingsStore: Store<Settings> = getSettingsStore();
    if (themeInfo) {
      settingsStore.dispatch(rememberTheme(isHighContrast ? 'high-contrast' : themeInfo.name));
    }
    mainWindow.webContents.setZoomLevel(zoomLevel);
    mainWindow.browserWindow.show();
    
    // Start auto-updater
    AppUpdater.startup();

    // Renew arm token
    const { persistLogin, signedInUser } = settingsStore.getState().azure;
    if (persistLogin && signedInUser) {
      const result = await CommandRegistry.getCommand(SharedConstants.Commands.Azure.RetrieveArmToken).handler(true);
      if (result && 'access_token' in result) {
        await mainWindow.commandService.remoteCall(SharedConstants.Commands.UI.ArmTokenReceivedOnStartup, result);
      } else if (!result) {
        settingsStore.dispatch(azureLoggedInUserChanged(''));
        await mainWindow.commandService.call(SharedConstants.Commands.Electron.UpdateFileMenu);
      }
    }

    if (fileToOpen) {
      await openFileFromCommandLine(fileToOpen, mainWindow.commandService);
      fileToOpen = null;
    }
  });

  mainWindow.browserWindow.once('close', async function (event: Event) {
    const { azure } = getSettings();
    if (azure.signedInUser && !azure.persistLogin) {
      event.preventDefault();
      await mainWindow.commandService.call(SharedConstants.Commands.Azure.SignUserOutOfAzure, false);
    }
    saveSettings<PersistentSettings>('server.json', getSettings());
    Electron.app.quit();
  });
};

function loadMainPage() {
  let queryString = '';
  if (process.argv[1] && process.argv[1].indexOf('botemulator') !== -1) {
    // add a query string with the botemulator protocol handler content
    queryString = '?' + process.argv[1];
  }

  let page = process.env.ELECTRON_TARGET_URL || url.format({
    protocol: 'file',
    slashes: true,
    pathname: require.resolve('@bfemulator/client/public/index.html')
  });

  if (/^http:\/\//.test(page)) {
    console.warn(`Loading emulator code from ${page}`);
  }

  if (queryString) {
    page = page + queryString;
  }
  mainWindow.browserWindow.loadURL(page);
}

Electron.app.on('ready', function () {
  if (!mainWindow) {
    if (process.argv.find(val => val.includes('--vscode-debugger'))) {
      // workaround for delay in vscode debugger attach
      setTimeout(createMainWindow, 5000);
      // createMainWindow();
    } else {
      createMainWindow();
    }
  }
});

Electron.app.on('activate', async function () {
  if (!mainWindow) {
    await createMainWindow();
  }
});<|MERGE_RESOLUTION|>--- conflicted
+++ resolved
@@ -80,17 +80,8 @@
 // -----------------------------------------------------------------------------
 // App-Updater events
 
-<<<<<<< HEAD
-AppUpdater.on('update-available', async (update: UpdateInfo) => {
-=======
-AppUpdater.on('checking-for-update', async (...args) => {
-  await AppMenuBuilder.refreshAppUpdateMenu();
-});
-
 AppUpdater.on('update-available', async (update: UpdateInfo) => {
   await AppMenuBuilder.refreshAppUpdateMenu();
-
->>>>>>> 6a238d43
   if (AppUpdater.userInitiated) {
     const { ShowUpdateAvailableDialog } = SharedConstants.Commands.UI;
     const result = await mainWindow.commandService.remoteCall(ShowUpdateAvailableDialog, update.version);
@@ -125,11 +116,7 @@
   }
 });
 
-<<<<<<< HEAD
-AppUpdater.on('up-to-date', () => {
-=======
-AppUpdater.on('up-to-date', async (update: UpdateInfo) => {
->>>>>>> 6a238d43
+AppUpdater.on('up-to-date', async () => {
   // TODO - localization
   await AppMenuBuilder.refreshAppUpdateMenu();
   // only show the alert if the user explicity checked for update, and no update was downloaded
@@ -140,16 +127,13 @@
   }
 });
 
-<<<<<<< HEAD
 AppUpdater.on('download-progress', async (info: ProgressInfo) => {
+  await AppMenuBuilder.refreshAppUpdateMenu();
+  
   // update the progress bar component
   const { UpdateProgressIndicator } = SharedConstants.Commands.UI;
   const progressPayload = { label: 'Downloading...', progress: info.percent };
   await mainWindow.commandService.remoteCall(UpdateProgressIndicator, progressPayload).catch(e => console.error(e));
-=======
-AppUpdater.on('download-progress', async (progress: ProgressInfo) => {
-  await AppMenuBuilder.refreshAppUpdateMenu();
->>>>>>> 6a238d43
 });
 
 AppUpdater.on('error', async (err: Error, message: string) => {
@@ -321,17 +305,9 @@
   mainWindow.browserWindow.setTitle(app.getName());
   windowManager = new WindowManager();
 
-<<<<<<< HEAD
-  const template: Electron.MenuItemConstructorOptions[] = AppMenuBuilder.getAppMenuTemplate();
-  Menu.setApplicationMenu(Menu.buildFromTemplate(template));
-=======
-  // Start auto-updater
-  AppUpdater.startup();
-
   AppMenuBuilder.getMenuTemplate().then((template: Electron.MenuItemConstructorOptions[]) => {
     Menu.setApplicationMenu(Menu.buildFromTemplate(template));
   });
->>>>>>> 6a238d43
 
   const rememberCurrentBounds = () => {
     const currentBounds = mainWindow.browserWindow.getBounds();
