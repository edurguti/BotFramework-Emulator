{
<<<<<<< HEAD
  "name": "botframework-emulator",
  "version": "3.5.37",
  "description": "Emulator for the Microsoft Bot Framework. Allows developers to test and debug bots.",
  "main": "./app/server/main.js",
  "scripts": {
    "build": "gulp build",
    "pack": "electron-builder --dir",
    "dist": "electron-builder",
    "start": "./node_modules/.bin/electron ."
=======
  "scripts": {
    "bootstrap": "lerna bootstrap --hoist",
    "build": "npm rebuild node-sass && lerna run build",
    "start": "cd packages\\app\\client && npm run start",
    "test": "jest --no-cache",
    "test:coveralls": "jest --runInBand --bail --coverage --coverageReporters=text-lcov | coveralls"
>>>>>>> f753387d
  },
  "devDependencies": {
<<<<<<< HEAD
    "@types/async": "2.0.37",
    "@types/bunyan": "0.0.35",
    "@types/formidable": "1.0.29",
    "@types/http-status-codes": "1.0.29",
    "@types/jsonwebtoken": "7.2.0",
    "@types/mkdirp": "0.3.29",
    "@types/node": "6.0.60",
    "@types/react": "15.0.38",
    "@types/react-dom": "0.14.23",
    "@types/react-split-pane": "0.1.5",
    "@types/request": "0.0.31",
    "@types/restify": "2.0.38",
    "botbuilder": "3.13.1",
    "del": "2.2.2",
    "electron": "2.0.9",
    "electron-builder": "^20.28.4",
    "electron-builder-squirrel-windows": "^20.28.3",
    "electron-packager": "8.6.0",
    "electron-react-devtools": "0.4.0",
    "electron-winstaller": "2.5.2",
    "event-stream": "3.3.4",
    "glob": "7.1.1",
    "gulp": "3.9.1",
    "gulp-atom-electron": "1.10.0",
    "gulp-buffer": "0.0.2",
    "gulp-clean": "0.3.2",
    "gulp-concat": "2.6.1",
    "gulp-debug": "2.1.2",
    "gulp-filter": "4.0.0",
    "gulp-flatmap": "1.0.0",
    "gulp-inject": "4.2.0",
    "gulp-rename": "1.2.2",
    "gulp-typescript": "4.0.2",
    "gulp-util": "3.0.8",
    "license-list": "0.1.3",
    "object-assign": "4.1.0",
    "restify": "5.1.0",
    "tslib": "1.5.0",
    "typescript": "2.7.2",
    "vinyl": "2.0.1",
    "vinyl-fs": "2.4.4"
  },
  "dependencies": {
    "async": "2.1.4",
    "base64url": "2.0.0",
    "botframework-webchat": "0.13.1",
    "btoa": "1.2.1",
    "command-line-args": "4.0.7",
    "crypto-js": "3.1.9-1",
    "electron-debug": "1.1.0",
    "electron-localshortcut": "2.0.2",
    "electron-updater": "^3.0.3",
    "es6-shim": "0.35.2",
    "formidable": "1.0.17",
    "got": "7.1.0",
    "http-status-codes": "1.0.6",
    "jsonwebtoken": "7.2.1",
    "lock": "0.1.3",
    "mkdirp": "0.5.1",
    "moment": "2.17.1",
    "msbot": "^1.0.51",
    "node-uuid": "1.4.7",
    "react": "15.6.1",
    "react-dom": "15.6.1",
    "react-split-pane": "0.1.57",
    "redux": "3.7.2",
    "request": "2.79.0",
    "restify": "4.3.0",
    "rsa-pem-from-mod-exp": "0.8.4",
    "rxjs": "5.4.3",
    "sha.js": "2.4.11",
    "utf8": "3.0.0",
    "xmldom": "0.1.27",
    "xtend": "4.0.1"
  },
  "build": {
    "appId": "com.electron.botframework-emulator",
    "copyright": "Copyright © 2016-2018 Microsoft",
    "win": {
      "target": "nsis",
      "artifactName": "${name}-${version}-windows-setup.${ext}"
    },
    "nsis": {
      "shortcutName": "Bot Framework Emulator (V3)",
      "include": "./build/installer.nsh"
    },
    "mac": {
      "target": [
        "dmg",
        "zip"
      ],
      "artifactName": "${name}-${version}-mac.${ext}",
      "category": "public.app-category.developer-tools"
    },
    "linux": {
      "target": "AppImage",
      "artifactName": "${name}-${version}-linux.${ext}",
      "category": "Development"
    },
    "electronVersion": "2.0.9",
    "publish": null,
    "remoteBuild": false
=======
    "@babel/cli": "^7.1.0",
    "@babel/core": "^7.1.0",
    "@babel/plugin-proposal-class-properties": "^7.1.0",
    "@babel/plugin-proposal-object-rest-spread": "^7.0.0",
    "@babel/plugin-transform-react-jsx": "^7.0.0",
    "@babel/preset-env": "^7.1.0",
    "@babel/preset-typescript": "^7.1.0",
    "babel-core": "^7.0.0-bridge.0",
    "babel-jest": "23.6.0"
  },
  "jest": {
    "setupTestFrameworkScriptFile": "./testSetup.js",
    "transform": {
      "^.+\\.(tsx|ts|js)$": "./babel-jest-config"
    },
    "testURL": "http://localhost",
    "testMatch": [
      "<rootDir>/packages/**/src/**/?(*.)(spec|test).(ts)?(x)"
    ],
    "moduleFileExtensions": [
      "ts",
      "tsx",
      "js",
      "jsx",
      "json",
      "node"
    ]
  },
  "dependencies": {
    "gulp": "^4.0.0",
    "lerna": "3.4.0"
>>>>>>> f753387d
  }
}<|MERGE_RESOLUTION|>--- conflicted
+++ resolved
@@ -1,128 +1,12 @@
 {
-<<<<<<< HEAD
-  "name": "botframework-emulator",
-  "version": "3.5.37",
-  "description": "Emulator for the Microsoft Bot Framework. Allows developers to test and debug bots.",
-  "main": "./app/server/main.js",
-  "scripts": {
-    "build": "gulp build",
-    "pack": "electron-builder --dir",
-    "dist": "electron-builder",
-    "start": "./node_modules/.bin/electron ."
-=======
   "scripts": {
     "bootstrap": "lerna bootstrap --hoist",
     "build": "npm rebuild node-sass && lerna run build",
     "start": "cd packages\\app\\client && npm run start",
     "test": "jest --no-cache",
     "test:coveralls": "jest --runInBand --bail --coverage --coverageReporters=text-lcov | coveralls"
->>>>>>> f753387d
   },
   "devDependencies": {
-<<<<<<< HEAD
-    "@types/async": "2.0.37",
-    "@types/bunyan": "0.0.35",
-    "@types/formidable": "1.0.29",
-    "@types/http-status-codes": "1.0.29",
-    "@types/jsonwebtoken": "7.2.0",
-    "@types/mkdirp": "0.3.29",
-    "@types/node": "6.0.60",
-    "@types/react": "15.0.38",
-    "@types/react-dom": "0.14.23",
-    "@types/react-split-pane": "0.1.5",
-    "@types/request": "0.0.31",
-    "@types/restify": "2.0.38",
-    "botbuilder": "3.13.1",
-    "del": "2.2.2",
-    "electron": "2.0.9",
-    "electron-builder": "^20.28.4",
-    "electron-builder-squirrel-windows": "^20.28.3",
-    "electron-packager": "8.6.0",
-    "electron-react-devtools": "0.4.0",
-    "electron-winstaller": "2.5.2",
-    "event-stream": "3.3.4",
-    "glob": "7.1.1",
-    "gulp": "3.9.1",
-    "gulp-atom-electron": "1.10.0",
-    "gulp-buffer": "0.0.2",
-    "gulp-clean": "0.3.2",
-    "gulp-concat": "2.6.1",
-    "gulp-debug": "2.1.2",
-    "gulp-filter": "4.0.0",
-    "gulp-flatmap": "1.0.0",
-    "gulp-inject": "4.2.0",
-    "gulp-rename": "1.2.2",
-    "gulp-typescript": "4.0.2",
-    "gulp-util": "3.0.8",
-    "license-list": "0.1.3",
-    "object-assign": "4.1.0",
-    "restify": "5.1.0",
-    "tslib": "1.5.0",
-    "typescript": "2.7.2",
-    "vinyl": "2.0.1",
-    "vinyl-fs": "2.4.4"
-  },
-  "dependencies": {
-    "async": "2.1.4",
-    "base64url": "2.0.0",
-    "botframework-webchat": "0.13.1",
-    "btoa": "1.2.1",
-    "command-line-args": "4.0.7",
-    "crypto-js": "3.1.9-1",
-    "electron-debug": "1.1.0",
-    "electron-localshortcut": "2.0.2",
-    "electron-updater": "^3.0.3",
-    "es6-shim": "0.35.2",
-    "formidable": "1.0.17",
-    "got": "7.1.0",
-    "http-status-codes": "1.0.6",
-    "jsonwebtoken": "7.2.1",
-    "lock": "0.1.3",
-    "mkdirp": "0.5.1",
-    "moment": "2.17.1",
-    "msbot": "^1.0.51",
-    "node-uuid": "1.4.7",
-    "react": "15.6.1",
-    "react-dom": "15.6.1",
-    "react-split-pane": "0.1.57",
-    "redux": "3.7.2",
-    "request": "2.79.0",
-    "restify": "4.3.0",
-    "rsa-pem-from-mod-exp": "0.8.4",
-    "rxjs": "5.4.3",
-    "sha.js": "2.4.11",
-    "utf8": "3.0.0",
-    "xmldom": "0.1.27",
-    "xtend": "4.0.1"
-  },
-  "build": {
-    "appId": "com.electron.botframework-emulator",
-    "copyright": "Copyright © 2016-2018 Microsoft",
-    "win": {
-      "target": "nsis",
-      "artifactName": "${name}-${version}-windows-setup.${ext}"
-    },
-    "nsis": {
-      "shortcutName": "Bot Framework Emulator (V3)",
-      "include": "./build/installer.nsh"
-    },
-    "mac": {
-      "target": [
-        "dmg",
-        "zip"
-      ],
-      "artifactName": "${name}-${version}-mac.${ext}",
-      "category": "public.app-category.developer-tools"
-    },
-    "linux": {
-      "target": "AppImage",
-      "artifactName": "${name}-${version}-linux.${ext}",
-      "category": "Development"
-    },
-    "electronVersion": "2.0.9",
-    "publish": null,
-    "remoteBuild": false
-=======
     "@babel/cli": "^7.1.0",
     "@babel/core": "^7.1.0",
     "@babel/plugin-proposal-class-properties": "^7.1.0",
@@ -154,6 +38,5 @@
   "dependencies": {
     "gulp": "^4.0.0",
     "lerna": "3.4.0"
->>>>>>> f753387d
   }
 }