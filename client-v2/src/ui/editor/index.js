--- conflicted
+++ resolved
@@ -50,15 +50,10 @@
                 <CardEditor cardId={ document.documentId } />
             : contentType === constants.ContentType_BotChat ?
                 <BotChatEditor botId={ document.documentId } />
-<<<<<<< HEAD
             : contentType === constants.ContentType_Conversation ?
-                <ConversationEditor conversationId={ document.documentId } />
-=======
-            : contentType === constants.ContentType_Converation ?
                 <ConversationEditor conversationId={ document.documentId } />
             : contentType === constants.ContentType_TestBed ?
                 <TestBedEditor />
->>>>>>> 4b634d64
             : false
         );
     }
