--- conflicted
+++ resolved
@@ -118,15 +118,9 @@
 
     render() {
         return(
-<<<<<<< HEAD
             <div className={ CSS }>
-                <span className='preview-header'>Preview</span>
-                <div className='preview-content' ref={ this.saveCardContainer }></div>
-=======
-            <div className={ CSS } { ...debug }>
                 <span className="preview-header">Preview</span>
                 <div className="preview-content" ref={ this.saveCardContainer }></div>
->>>>>>> 139f9739
             </div>
         );
     }
