//
// Copyright (c) Microsoft. All rights reserved.
// Licensed under the MIT license.
//
// Microsoft Bot Framework: http://botframework.com
//
// Bot Framework Emulator Github:
// https://github.com/Microsoft/BotFramwork-Emulator
//
// Copyright (c) Microsoft Corporation
// All rights reserved.
//
// MIT License:
// Permission is hereby granted, free of charge, to any person obtaining
// a copy of this software and associated documentation files (the
// "Software"), to deal in the Software without restriction, including
// without limitation the rights to use, copy, modify, merge, publish,
// distribute, sublicense, and/or sell copies of the Software, and to
// permit persons to whom the Software is furnished to do so, subject to
// the following conditions:
//
// The above copyright notice and this permission notice shall be
// included in all copies or substantial portions of the Software.
//
// THE SOFTWARE IS PROVIDED ""AS IS"", WITHOUT WARRANTY OF ANY KIND,
// EXPRESS OR IMPLIED, INCLUDING BUT NOT LIMITED TO THE WARRANTIES OF
// MERCHANTABILITY, FITNESS FOR A PARTICULAR PURPOSE AND
// NONINFRINGEMENT. IN NO EVENT SHALL THE AUTHORS OR COPYRIGHT HOLDERS BE
// LIABLE FOR ANY CLAIM, DAMAGES OR OTHER LIABILITY, WHETHER IN AN ACTION
// OF CONTRACT, TORT OR OTHERWISE, ARISING FROM, OUT OF OR IN CONNECTION
// WITH THE SOFTWARE OR THE USE OR OTHER DEALINGS IN THE SOFTWARE.
//

import { connect } from 'react-redux'
import { css } from 'glamor'
import React from 'react'
import PropTypes from 'prop-types';

import AdaptiveCardOutputMessage from './cardOutputMessage';
import * as CardActions from '../../../data/action/cardActions';
import * as Colors from '../../colors/colors';

const CSS = css({
    width: '100%',
    height: '100%',
    margin: '12px 0 24px 0',
    fontFamily: 'Segoe UI',
    overflow: 'hidden',

    ' .output-header': {
        paddingLeft: '24px',
        fontFamily: 'Segoe UI Semibold',
        textTransform: 'uppercase',
        backgroundColor: Colors.SECTION_HEADER_BACKGROUND_DARK,
        width: '100%',
        height: '24px',
        display: 'flex',
        color: Colors.SECTION_HEADER_FOREGROUND_DARK,

        ' > span': {
            display: 'flex',
            marginLeft: 'auto',
            marginRight: '16px',
            cursor: 'pointer'
        }
    },

    ' .output-content': {
        overflow: 'auto',
        height: 'calc(100% - 24px)',
        width: '100%',
        padding: '16px',
        userSelect: 'none',
        backgroundColor: Colors.PANEL_BACKGROUND_DARK,
        color: Colors.PANEL_FOREGROUND_DARK
    }
});

class CardOutput extends React.Component {
    constructor(props, context) {
        super(props, context);

        this.clearOutput = this.clearOutput.bind(this);
    }

    // clears the messages in the output window
    clearOutput() {
        this.props.dispatch(CardActions.clearCardOutputWindow(this.props.cardId));
    }

    render() {
        return (
<<<<<<< HEAD
            <div className={ CSS }>
                <span className='output-header'>Output <span onClick={ this.clearOutput }>X</span></span>
                <div className='output-content'>
=======
            <div className={ CSS } { ...debug }>
                <span className="output-header">Output <span onClick={ this.clearOutput }>X</span></span>
                <div className="output-content">
>>>>>>> 139f9739
                    {
                        this.props.messages && this.props.messages.length ?
                            this.props.messages.map(msg =>
                                <AdaptiveCardOutputMessage key={ msg } message={ msg } />
                            )
                        :
                            <span>Output is empty...</span>
                    }
                </div>
            </div>
        );
    }
}

CardOutput.propTypes = {
    cardId: PropTypes.string,
    messages: PropTypes.array
};

export default connect((state, { cardId }) => ({
    messages: state.card.cards[cardId].cardOutput
}))(CardOutput);<|MERGE_RESOLUTION|>--- conflicted
+++ resolved
@@ -90,15 +90,9 @@
 
     render() {
         return (
-<<<<<<< HEAD
             <div className={ CSS }>
-                <span className='output-header'>Output <span onClick={ this.clearOutput }>X</span></span>
-                <div className='output-content'>
-=======
-            <div className={ CSS } { ...debug }>
                 <span className="output-header">Output <span onClick={ this.clearOutput }>X</span></span>
                 <div className="output-content">
->>>>>>> 139f9739
                     {
                         this.props.messages && this.props.messages.length ?
                             this.props.messages.map(msg =>
