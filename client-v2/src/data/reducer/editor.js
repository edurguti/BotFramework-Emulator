//
// Copyright (c) Microsoft. All rights reserved.
// Licensed under the MIT license.
//
// Microsoft Bot Framework: http://botframework.com
//
// Bot Framework Emulator Github:
// https://github.com/Microsoft/BotFramwork-Emulator
//
// Copyright (c) Microsoft Corporation
// All rights reserved.
//
// MIT License:
// Permission is hereby granted, free of charge, to any person obtaining
// a copy of this software and associated documentation files (the
// "Software"), to deal in the Software without restriction, including
// without limitation the rights to use, copy, modify, merge, publish,
// distribute, sublicense, and/or sell copies of the Software, and to
// permit persons to whom the Software is furnished to do so, subject to
// the following conditions:
//
// The above copyright notice and this permission notice shall be
// included in all copies or substantial portions of the Software.
//
// THE SOFTWARE IS PROVIDED ""AS IS"", WITHOUT WARRANTY OF ANY KIND,
// EXPRESS OR IMPLIED, INCLUDING BUT NOT LIMITED TO THE WARRANTIES OF
// MERCHANTABILITY, FITNESS FOR A PARTICULAR PURPOSE AND
// NONINFRINGEMENT. IN NO EVENT SHALL THE AUTHORS OR COPYRIGHT HOLDERS BE
// LIABLE FOR ANY CLAIM, DAMAGES OR OTHER LIABILITY, WHETHER IN AN ACTION
// OF CONTRACT, TORT OR OTHERWISE, ARISING FROM, OUT OF OR IN CONNECTION
// WITH THE SOFTWARE OR THE USE OR OTHER DEALINGS IN THE SOFTWARE.
//

import * as EditorActions from '../action/editorActions';
import * as constants from '../../constants';

const DEFAULT_STATE = {
    activeDocumentId: 'bot:1',
    documents: [{
        contentType: constants.ContentType_BotChat,
        documentId: 'bot:1'
<<<<<<< HEAD
=======
    }, {
        contentType: constants.ContentType_TestBed
>>>>>>> 4b634d64
    }, {
        contentType: constants.ContentType_Card,
        documentId: 'card:1'
    }]
};

export default function documents(state = DEFAULT_STATE, action) {
    switch (action.type) {
        case EditorActions.OPEN:
<<<<<<< HEAD
            if (!documentExists(action.payload.documentId, state.documents)) {
                state = {
                    ...state,
                    activeDocumentId: action.payload.documentId,
                    documents: [
                        ...state.documents,
                        action.payload
                    ]
                };
            } else {
                state = {
                    ...state,
                    activeDocumentId: action.payload.documentId
                };
            }
=======
            state = {
                ...state,
                activeDocumentId: action.payload.documentId,
                documents: [
                    ...state.documents,
                    action.payload
                ]
            };

>>>>>>> 4b634d64
            break;

        case EditorActions.SET_ACTIVE:
            state = {
                ...state,
                activeDocumentId: action.payload
            };

            break;

        default: break;
    }

    return state;
}

function documentExists(id, documents) {
    if (documents && documents.length) {
        for(let i = 0; i < documents.length; i++) {
            const doc = documents[i];
            if (doc.documentId === id) {
                return true;
            }
        }
    }
    return false;
}<|MERGE_RESOLUTION|>--- conflicted
+++ resolved
@@ -39,21 +39,14 @@
     documents: [{
         contentType: constants.ContentType_BotChat,
         documentId: 'bot:1'
-<<<<<<< HEAD
-=======
     }, {
         contentType: constants.ContentType_TestBed
->>>>>>> 4b634d64
-    }, {
-        contentType: constants.ContentType_Card,
-        documentId: 'card:1'
     }]
 };
 
 export default function documents(state = DEFAULT_STATE, action) {
     switch (action.type) {
         case EditorActions.OPEN:
-<<<<<<< HEAD
             if (!documentExists(action.payload.documentId, state.documents)) {
                 state = {
                     ...state,
@@ -69,17 +62,6 @@
                     activeDocumentId: action.payload.documentId
                 };
             }
-=======
-            state = {
-                ...state,
-                activeDocumentId: action.payload.documentId,
-                documents: [
-                    ...state.documents,
-                    action.payload
-                ]
-            };
-
->>>>>>> 4b634d64
             break;
 
         case EditorActions.SET_ACTIVE:
